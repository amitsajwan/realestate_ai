import React, { useState, useEffect, useRef } from 'react';
import { v4 as uuidv4 } from 'uuid';
import { marked } from 'marked';
import Onboarding from './components/Onboarding';

// --- Helper: Generate Listing Post ---
function generateListingPost() {
  console.log("Generate listing post")
  const token = localStorage.getItem('jwt_token');
  const rawPrice = '₹1,00,00,000';
  const rawFeatures = 'Sea view, Gym, Pool';
  const payload = {
    template: 'just_listed',
    address: '123 Main St',
    city: 'Pune',
    state: 'MH',
    price: String(rawPrice),
    bedrooms: 3,
    bathrooms: 2.0,
    features: rawFeatures.split(',').map(f => f.trim()).filter(f => f.length > 0),
  };
  fetch('/api/listings/generate', {
    method: 'POST',
    headers: {
      'Content-Type': 'application/json',
      'Authorization': token ? `Bearer ${token}` : ''
    },
    body: JSON.stringify(payload)
  })
    .then(async res => {
      const data = await res.json();
      if (!res.ok) {
        alert('Error: ' + (data.detail || JSON.stringify(data)));
      } else {
        alert('Listing Post Generated: ' + JSON.stringify(data));
      }
    })
    .catch(err => {
      alert('Error generating listing post: ' + err);
    });
}

// --- UI Components ---

const Spinner = () => (
  <div className="animate-spin rounded-full h-5 w-5 border-b-2 border-white"></div>
);

type ChatBubbleProps = { message: string; from: 'user' | 'assistant' };
const ChatBubble = ({ message, from }: ChatBubbleProps) => (
  <div className={`flex w-full ${from === 'user' ? 'justify-end' : 'justify-start'} mb-4`}>
    <div
      className={`rounded-lg px-4 py-2 max-w-lg shadow-md ${
        from === 'user' ? 'bg-blue-600 text-white' : 'bg-gray-200 text-gray-800'
      }`}
      dangerouslySetInnerHTML={{ __html: marked.parse(message || '') as string }}
    ></div>
  </div>
);

type StageDisplayProps = { title: string; data?: string; isLoading?: boolean };
const StageDisplay = ({ title, data, isLoading }: StageDisplayProps) => {
  if (!data && !isLoading) return null;
  return (
    <div className="bg-white p-4 rounded-lg shadow-lg mb-4 border border-gray-200 animate-fade-in">
      <h3 className="font-bold text-lg mb-2 text-gray-800">{title}</h3>
      {isLoading && !data && <div className="text-gray-500 italic">Generating...</div>}
      {data && (
        <div className="prose prose-sm max-w-none" dangerouslySetInnerHTML={{ __html: marked.parse(data) as string }} />
      )}
    </div>
  );
};

type ImageDisplayProps = { title: string; imageUrl?: string | null; isLoading?: boolean };
const ImageDisplay = ({ title, imageUrl, isLoading }: ImageDisplayProps) => {
  if (!imageUrl && !isLoading) return null;
  return (
    <div className="bg-white p-4 rounded-lg shadow-lg mb-4 border border-gray-200 animate-fade-in">
      <h3 className="font-bold text-lg mb-2 text-gray-800">{title}</h3>
      <div className="w-full aspect-square bg-gray-100 rounded-md flex items-center justify-center overflow-hidden">
        {isLoading && <div className="animate-spin rounded-full h-12 w-12 border-b-2 border-indigo-500"></div>}
        {imageUrl && (
          <img
            src={`http://localhost:8000${imageUrl}?t=${new Date().getTime()}`}
            alt="Generated property visual"
            className="rounded-md object-cover w-full h-full"
          />
        )}
      </div>
    </div>
  );
};

type Details = { location: string; price: string; bedrooms: string; features: string; should_post?: boolean };
type DetailsFormProps = { onSubmit: (details: Details) => void; isLoading?: boolean };
const DetailsForm = ({ onSubmit, isLoading }: DetailsFormProps) => {
  const [details, setDetails] = useState<Details>({ location: '', price: '', bedrooms: '', features: '', should_post: false });

  const handleChange = (e: React.ChangeEvent<HTMLInputElement>) => {
    setDetails({ ...details, [e.target.name]: e.target.value });
  };

  const handleSubmit = (e: React.FormEvent) => {
    e.preventDefault();
    onSubmit(details);
  };

  return (
    <div className="bg-white p-4 rounded-lg shadow-xl mb-4 border-2 border-indigo-500 animate-fade-in">
      <h3 className="font-bold text-lg mb-3 text-indigo-600">Action Required: Provide Property Details</h3>
      <form onSubmit={handleSubmit} className="space-y-3">
        <input name="location" value={details.location} onChange={handleChange} placeholder="Location (e.g., Kharadi, Pune)" className="w-full p-2 border rounded-md focus:ring-2 focus:ring-indigo-400" required />
        <input name="price" value={details.price} onChange={handleChange} placeholder="Price (e.g., 1.5 Cr)" className="w-full p-2 border rounded-md focus:ring-2 focus:ring-indigo-400" required />
        <input name="bedrooms" value={details.bedrooms} onChange={handleChange} placeholder="Bedrooms (e.g., 2 BHK)" className="w-full p-2 border rounded-md focus:ring-2 focus:ring-indigo-400" required />
        <input name="features" value={details.features} onChange={handleChange} placeholder="Key Features (comma-separated)" className="w-full p-2 border rounded-md focus:ring-2 focus:ring-indigo-400" required />
        <label className="flex items-center gap-2 text-sm text-gray-700">
          <input
            type="checkbox"
            checked={!!details.should_post}
            onChange={(e) => setDetails(prev => ({ ...prev, should_post: e.target.checked }))}
          />
          Post to Facebook
        </label>
        <button type="submit" className="w-full bg-indigo-600 text-white p-2 rounded-md hover:bg-indigo-700 font-semibold flex items-center justify-center" disabled={isLoading}>
          {isLoading ? <Spinner /> : (details.should_post ? 'Generate & Post' : 'Generate (Preview Only)')}
        </button>
      </form>
    </div>
  );
};

// --- Main App Component ---

type Msg = { from: 'user' | 'assistant'; text: string };
type WorkflowState = {
  brand_suggestions?: string;
  image_path?: string | null;
  base_post?: string;
  post_result?: { message?: string };
  [key: string]: any;
};

const App = () => {
  const [clientId] = useState<string>(uuidv4());
  const [messages, setMessages] = useState<Msg[]>([]);
  const [input, setInput] = useState('');
  const [isSending, setIsSending] = useState(false);
  const [showDetailsForm, setShowDetailsForm] = useState(false);
  const [workflowState, setWorkflowState] = useState<WorkflowState>({});
  const [loadingStates, setLoadingStates] = useState<Record<string, boolean>>({});

  const ws = useRef<WebSocket | null>(null);

  useEffect(() => {
    const wsBase = (location.hostname === 'localhost' || location.hostname === '127.0.0.1')
      ? `ws://localhost:3000`
      : `${location.protocol === 'https:' ? 'wss' : 'ws'}://${location.host}`;
    ws.current = new WebSocket(`${wsBase}/chat/${clientId}`);

    ws.current.onopen = () => {
      console.log('WebSocket Connected');
      setMessages([{ from: 'assistant', text: 'Hi! What\'s the core idea for your new project or brand? For example, "luxury villas in Goa".' }]);
    };
    
<<<<<<< HEAD
    // Add connection retry logic
=======
>>>>>>> 45886372
    ws.current.onclose = () => {
      console.log('WebSocket Disconnected');
      setMessages(prev => [...prev, { 
        from: 'assistant', 
        text: 'Connection lost. Trying to reconnect...' 
      }]);
<<<<<<< HEAD
      
      // Attempt to reconnect after 3 seconds
      setTimeout(() => {
        if (ws.current?.readyState === WebSocket.CLOSED) {
          ws.current = new WebSocket(`ws://localhost:8000/chat/${clientId}`);
=======
      setTimeout(() => {
        if (ws.current?.readyState === WebSocket.CLOSED) {
          const retryBase = (location.hostname === 'localhost' || location.hostname === '127.0.0.1')
            ? `ws://localhost:3000`
            : `${location.protocol === 'https:' ? 'wss' : 'ws'}://${location.host}`;
          ws.current = new WebSocket(`${retryBase}/chat/${clientId}`);
>>>>>>> 45886372
        }
      }, 3000);
    };

    ws.current.onmessage = (event) => {
      try {
        const msg = JSON.parse(event.data);
        console.log("Received WS Message:", msg);

        switch (msg.type) {
          case 'update':
            setLoadingStates((prev: Record<string, boolean>) => ({ ...prev, [msg.step as string]: false }));
            setWorkflowState((prev: WorkflowState) => ({ ...prev, ...(msg.data as Record<string, any>) }));
            break;
          case 'request_input':
            setShowDetailsForm(true);
            setMessages(prev => [...prev, { from: 'assistant', text: 'Branding complete! Now I need a few more details to create the post. Please fill out the form on the right.' }]);
            break;
          case 'error':
            setMessages(prev => [...prev, { from: 'assistant', text: `**Error:** ${msg.message}` }]);
            setLoadingStates({});
            break;
          case 'final':
            setMessages(prev => [...prev, { from: 'assistant', text: msg.message || '✅ All done!' }]);
            setLoadingStates((prev: Record<string, boolean>) => ({ ...prev, post_to_facebook: false }));
            break;
          default:
            console.warn("Unhandled WebSocket message type:", msg.type);
            break;
        }
      } catch (e) {
        console.error("Invalid JSON received:", event.data, e);
      }
    };

    ws.current.onclose = () => console.log('WebSocket Disconnected');
    ws.current.onerror = (error) => console.error('WebSocket Error:', error);

    return () => {
      if(ws.current) ws.current.close();
    };
  }, [clientId]);

  const handleSendInitialInput = () => {
    if (input.trim() === '') return;
    setWorkflowState({});
    setShowDetailsForm(false);
    setMessages(prev => [...prev, { from: 'user', text: input }]);
<<<<<<< HEAD
    
    // Check WebSocket connection state before sending
=======
>>>>>>> 45886372
    if (ws.current && ws.current.readyState === WebSocket.OPEN) {
      ws.current.send(JSON.stringify({ type: "initial_input", user_input: input }));
      setInput('');
      setLoadingStates({ create_branding: true, create_visuals: true, generate_image: true });
    } else {
      setMessages(prev => [...prev, { 
        from: 'assistant', 
        text: 'Connection not ready. Please wait and try again.' 
      }]);
    }
  };

  const handleDetailsSubmit = (details: Details) => {
    const payload = {
      address: details.location,
      price: details.price,
      property_type: 'apartment',
      bedrooms: details.bedrooms,
      bathrooms: '',
      features: details.features,
      template: 'just_listed',
      language: 'en',
      auto_generate: true
    };
    setShowDetailsForm(false);
    setMessages(prev => [...prev, { from: 'user', text: `Here are the property details.` }]);
    setLoadingStates((prev: Record<string, boolean>) => ({ ...prev, generate_post: true, post_to_facebook: !!details.should_post }));

    const token = localStorage.getItem('jwt_token');
    fetch('/api/smart-properties', {
      method: 'POST',
      headers: {
        'Content-Type': 'application/json',
        'Authorization': token ? `Bearer ${token}` : ''
      },
      body: JSON.stringify(payload)
    })
      .then(res => res.json())
      .then(data => {
        setMessages(prev => [...prev, { from: 'assistant', text: `Smart Property Created: ${JSON.stringify(data)}` }]);
        setLoadingStates((prev: Record<string, boolean>) => ({ ...prev, generate_post: false }));
      })
      .catch(err => {
        setMessages(prev => [...prev, { from: 'assistant', text: `Error creating Smart Property: ${err}` }]);
        setLoadingStates((prev: Record<string, boolean>) => ({ ...prev, generate_post: false }));
      });
  };

  return (
    <div className="flex h-screen font-sans bg-gray-100">
      {/* Left Panel: Chat */}
      <div className="w-1/2 bg-white flex flex-col p-4 border-r">
        <h2 className="text-2xl font-bold mb-4 text-gray-800">AI Assistant</h2>
        <div className="flex-grow overflow-y-auto pr-2 space-y-4">
          {messages.map((msg, i) => <ChatBubble key={i} message={msg.text} from={msg.from} />)}
        </div>
        <div className="mt-4 flex border-t pt-4">
          <input
            type="text"
            value={input}
            onChange={(e) => setInput(e.target.value)}
            onKeyDown={(e) => e.key === 'Enter' && handleSendInitialInput()}
            className="flex-grow p-3 border rounded-l-md focus:ring-2 focus:ring-indigo-500"
            placeholder="Type your business idea..."
            disabled={Object.keys(workflowState).length > 0}
          />
          <button onClick={handleSendInitialInput} className="bg-indigo-600 text-white px-6 py-3 rounded-r-md font-semibold" disabled={Object.keys(workflowState).length > 0}>
            Start
          </button>
        </div>
        <button
          className="mt-4 bg-green-600 text-white px-4 py-2 rounded font-semibold"
          onClick={generateListingPost}
        >
          Generate Listing Post (Test)
        </button>
      </div>

      {/* Right Panel: Workflow Status & Form */}
      <div className="w-1/2 p-6 overflow-y-auto bg-gray-50">
        <h2 className="text-2xl font-bold mb-4 text-gray-800">Workflow Status</h2>
        {Object.keys(workflowState).length === 0 && Object.keys(loadingStates).length === 0 && (
          <div className="text-center text-gray-500 mt-16 p-8 bg-white rounded-lg shadow-inner">
            <p>Your generated content will appear here step-by-step.</p>
          </div>
        )}
        <StageDisplay title="1. Branding Suggestions" data={workflowState.brand_suggestions} isLoading={loadingStates.create_branding} />
        <ImageDisplay title="2. Visual Concept" imageUrl={workflowState.image_path} isLoading={loadingStates.generate_image} />
        {showDetailsForm && <DetailsForm onSubmit={handleDetailsSubmit} isLoading={loadingStates.generate_post} />}
        <StageDisplay title="3. Final Post Content" data={workflowState.base_post} isLoading={loadingStates.generate_post} />
        <StageDisplay title="4. Publishing Status" data={workflowState.post_result?.message} isLoading={loadingStates.post_to_facebook} />
        <div className="mt-8">
          <Onboarding />
        </div>
      </div>
    </div>
  );
};

export default App;<|MERGE_RESOLUTION|>--- conflicted
+++ resolved
@@ -163,30 +163,20 @@
       setMessages([{ from: 'assistant', text: 'Hi! What\'s the core idea for your new project or brand? For example, "luxury villas in Goa".' }]);
     };
     
-<<<<<<< HEAD
-    // Add connection retry logic
-=======
->>>>>>> 45886372
     ws.current.onclose = () => {
       console.log('WebSocket Disconnected');
       setMessages(prev => [...prev, { 
         from: 'assistant', 
         text: 'Connection lost. Trying to reconnect...' 
       }]);
-<<<<<<< HEAD
       
-      // Attempt to reconnect after 3 seconds
-      setTimeout(() => {
-        if (ws.current?.readyState === WebSocket.CLOSED) {
-          ws.current = new WebSocket(`ws://localhost:8000/chat/${clientId}`);
-=======
+      // Attempt to reconnect after 3 seconds with smart URL detection
       setTimeout(() => {
         if (ws.current?.readyState === WebSocket.CLOSED) {
           const retryBase = (location.hostname === 'localhost' || location.hostname === '127.0.0.1')
-            ? `ws://localhost:3000`
+            ? `ws://localhost:8003`  // Use our main backend port
             : `${location.protocol === 'https:' ? 'wss' : 'ws'}://${location.host}`;
           ws.current = new WebSocket(`${retryBase}/chat/${clientId}`);
->>>>>>> 45886372
         }
       }, 3000);
     };
@@ -235,11 +225,7 @@
     setWorkflowState({});
     setShowDetailsForm(false);
     setMessages(prev => [...prev, { from: 'user', text: input }]);
-<<<<<<< HEAD
-    
     // Check WebSocket connection state before sending
-=======
->>>>>>> 45886372
     if (ws.current && ws.current.readyState === WebSocket.OPEN) {
       ws.current.send(JSON.stringify({ type: "initial_input", user_input: input }));
       setInput('');
